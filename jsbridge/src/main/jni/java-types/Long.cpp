/*
 * Copyright (C) 2019 ProSiebenSat1.Digital GmbH.
 *
 * Originally based on Duktape Android:
 * Copyright (C) 2015 Square, Inc.
 *
 * Licensed under the Apache License, Version 2.0 (the "License");
 * you may not use this file except in compliance with the License.
 * You may obtain a copy of the License at
 *
 *      http://www.apache.org/licenses/LICENSE-2.0
 *
 * Unless required by applicable law or agreed to in writing, software
 * distributed under the License is distributed on an "AS IS" BASIS,
 * WITHOUT WARRANTIES OR CONDITIONS OF ANY KIND, either express or implied.
 * See the License for the specific language governing permissions and
 * limitations under the License.
 */
#include "Long.h"

#include "JsBridgeContext.h"
#include "exceptions/JniException.h"
#include "jni-helpers/JArrayLocalRef.h"
#include "log.h"

#ifdef DUKTAPE
# include "JsBridgeContext.h"
# include "StackChecker.h"
#endif

namespace JavaTypes {

Long::Long(const JsBridgeContext *jsBridgeContext)
  : Primitive(jsBridgeContext, JavaTypeId::Long, JavaTypeId::BoxedLong) {
}

#if defined(DUKTAPE)

JValue Long::pop() const {
  CHECK_STACK_OFFSET(m_ctx, -1);

  if (!duk_is_number(m_ctx, -1)) {
    const auto message = std::string("Cannot convert return value ") + duk_safe_to_string(m_ctx, -1) + " to long";
    duk_pop(m_ctx);
    throw std::invalid_argument(message);
  }
  if (duk_is_null_or_undefined(m_ctx, -1)) {
    duk_pop(m_ctx);
    return JValue();
  }
  auto l = (jlong) duk_require_number(m_ctx, -1);  // no real Duktape for int64 so needing a cast from double
  duk_pop(m_ctx);
  return JValue(l);
}

JValue Long::popArray(uint32_t count, bool expanded) const {
  if (!expanded) {
    count = static_cast<uint32_t>(duk_get_length(m_ctx, -1));
    if (!duk_is_array(m_ctx, -1)) {
      const auto message = std::string("Cannot convert JS value ") + duk_safe_to_string(m_ctx, -1) + " to Array<Boolean>";
      duk_pop(m_ctx);  // pop the array
      throw std::invalid_argument(message);
    }
  }

  JArrayLocalRef<jlong> longArray(m_jniContext, count);
  jlong *elements = longArray.isNull() ? nullptr : longArray.getMutableElements();
  if (elements == nullptr) {
    duk_pop_n(m_ctx, expanded ? count : 1);  // pop the expanded elements or the array
    throw JniException(m_jniContext);
  }

  for (int i = count - 1; i >= 0; --i) {
    if (!expanded) {
      duk_get_prop_index(m_ctx, -1, static_cast<duk_uarridx_t>(i));
    }
    try {
      JValue value = pop();
      elements[i] = value.getLong();
    } catch (const std::exception &e) {
      if (!expanded) {
        duk_pop(m_ctx);  // pop the array
      }
      throw;
    }
  }

  if (!expanded) {
    duk_pop(m_ctx);  // pop the array
  }

  return JValue(longArray);
}

duk_ret_t Long::push(const JValue &value) const {
  duk_push_number(m_ctx, static_cast<duk_double_t>(value.getLong()));  // no real Duktape for int64 so needing a cast to double
  return 1;
}

duk_ret_t Long::pushArray(const JniLocalRef<jarray> &values, bool expand) const {
  JArrayLocalRef<jlong> longArray(values);
  const auto count = longArray.getLength();

  const jlong *elements = longArray.getElements();
  if (elements == nullptr) {
    throw JniException(m_jniContext);
  }

  CHECK_STACK_OFFSET(m_ctx, expand ? count : 1);

  if (!expand) {
    duk_push_array(m_ctx);
  }

  for (jsize i = 0; i < count; ++i) {
    duk_push_number(m_ctx, elements[i]);
    if (!expand) {
      duk_put_prop_index(m_ctx, -2, static_cast<duk_uarridx_t>(i));
    }
  }

  return expand ? count : 1;
}

#elif defined(QUICKJS)

namespace {
  inline jlong getLong(JSContext *ctx, JSValue v) {
<<<<<<< HEAD
    if (JS_IsBigInt(NULL, v)) {
=======
    int tag = JS_VALUE_GET_TAG(v);
    if (tag == JS_TAG_INT) {
>>>>>>> f6bf4d78
      int64_t i64;
      JS_ToInt64(ctx, &i64, v);
      return i64;
    }

    if (JS_TAG_IS_FLOAT64(tag)) {
      return jlong(JS_VALUE_GET_FLOAT64(v));
    }

    throw std::invalid_argument("Cannot convert JS value to Java long");
  }
}

JValue Long::toJava(JSValueConst v) const {
  if (!JS_IsNumber(v)) {
    throw std::invalid_argument("Cannot convert return value to long");
  }

  if (JS_IsNull(v) || JS_IsUndefined(v)) {
    return JValue();
  }

  return JValue(getLong(m_ctx, v));
}

JValue Long::toJavaArray(JSValueConst v) const {
  if (JS_IsNull(v) || JS_IsUndefined(v)) {
    return JValue();
  }

  if (!JS_IsArray(m_ctx, v)) {
    throw std::invalid_argument("Cannot convert JS value to Java array");
  }

  JSValue lengthValue = JS_GetPropertyStr(m_ctx, v, "length");
  assert(JS_IsNumber(lengthValue));
  uint32_t count = JS_VALUE_GET_INT(lengthValue);
  JS_FreeValue(m_ctx, lengthValue);

  JArrayLocalRef<jlong> longArray(m_jniContext, count);
  if (longArray.isNull()) {
    throw JniException(m_jniContext);
  }

  jlong *elements = longArray.getMutableElements();
  if (elements == nullptr) {
    throw JniException(m_jniContext);
  }

  for (uint32_t i = 0; i < count; ++i) {
    JSValue ev = JS_GetPropertyUint32(m_ctx, v, i);
    elements[i] = getLong(m_ctx, ev);
  }

  longArray.releaseArrayElements();  // copy back elements to Java
  return JValue(longArray);
}

JSValue Long::fromJava(const JValue &value) const {
  return JS_NewInt64(m_ctx, value.getLong());
}

JSValue Long::fromJavaArray(const JniLocalRef<jarray> &values) const {
  JArrayLocalRef<jlong> longArray(values);
  const auto count = longArray.getLength();

  JSValue jsArray = JS_NewArray(m_ctx);

  const jlong *elements = longArray.getElements();
  if (elements == nullptr) {
    JS_FreeValue(m_ctx, jsArray);
    throw JniException(m_jniContext);
  }

  for (jsize i = 0; i < count; ++i) {
    JSValue elementValue = JS_NewInt64(m_ctx, elements[i]);
    JS_SetPropertyUint32(m_ctx, jsArray, static_cast<uint32_t>(i), elementValue);
  }

  return jsArray;
}

#endif

JValue Long::callMethod(jmethodID methodId, const JniRef<jobject> &javaThis,
                        const std::vector<JValue> &args) const {
  jlong l = m_jniContext->callLongMethodA(javaThis, methodId, args);

  // Explicitly release all values now because they won't be used afterwards
  JValue::releaseAll(args);

  if (m_jniContext->exceptionCheck()) {
    throw JniException(m_jniContext);
  }

  return JValue(l);
}

JValue Long::box(const JValue &longValue) const {
  // From long to Long
  static thread_local jmethodID boxId = m_jniContext->getStaticMethodID(getBoxedJavaClass(), "valueOf", "(J)Ljava/lang/Long;");
  return JValue(m_jniContext->callStaticObjectMethod(getBoxedJavaClass(), boxId, longValue.getLong()));
}

JValue Long::unbox(const JValue &boxedValue) const {
  // From Long to long
  static thread_local jmethodID unboxId = m_jniContext->getMethodID(getBoxedJavaClass(), "longValue", "()J");
  return JValue(m_jniContext->callLongMethod(boxedValue.getLocalRef(), unboxId));
}

}  // namespace JavaTypes
<|MERGE_RESOLUTION|>--- conflicted
+++ resolved
@@ -126,12 +126,8 @@
 
 namespace {
   inline jlong getLong(JSContext *ctx, JSValue v) {
-<<<<<<< HEAD
-    if (JS_IsBigInt(NULL, v)) {
-=======
     int tag = JS_VALUE_GET_TAG(v);
     if (tag == JS_TAG_INT) {
->>>>>>> f6bf4d78
       int64_t i64;
       JS_ToInt64(ctx, &i64, v);
       return i64;
