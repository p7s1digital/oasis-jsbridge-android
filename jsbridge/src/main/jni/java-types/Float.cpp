--- conflicted
+++ resolved
@@ -123,12 +123,8 @@
 
 namespace {
   inline jfloat getFloat(JSValue v) {
-<<<<<<< HEAD
-    if (JS_IsBigInt(NULL, v)) {
-=======
     int tag = JS_VALUE_GET_TAG(v);
     if (tag == JS_TAG_INT) {
->>>>>>> f6bf4d78
       return JS_VALUE_GET_INT(v);
     }
 
